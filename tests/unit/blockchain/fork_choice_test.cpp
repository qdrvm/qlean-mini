--- conflicted
+++ resolved
@@ -15,18 +15,13 @@
 #include <iostream>
 #include <sstream>
 
-<<<<<<< HEAD
-#include "qtils/test/outcome.hpp"
-#include "tests/testutil/prepare_loggers.hpp"
-#include "tests/mock/blockchain/mock_metrics.hpp"
-=======
->>>>>>> e4e38342
 #include "blockchain/is_justifiable_slot.hpp"
 #include "blockchain/state_transition_function.hpp"
 #include "mock/blockchain/validator_registry_mock.hpp"
 #include "modules/networking/ssz_snappy.hpp"
 #include "qtils/test/outcome.hpp"
 #include "testutil/prepare_loggers.hpp"
+#include "tests/mock/blockchain/mock_metrics.hpp"
 #include "types/signed_block.hpp"
 
 using lean::Block;
@@ -70,33 +65,6 @@
     .genesis_time = 1,
 };
 
-<<<<<<< HEAD
-auto createTestStore(uint64_t time = 100,
-                     lean::Config config_param = config,
-                     lean::BlockHash head = {},
-                     lean::BlockHash safe_target = {},
-                     lean::Checkpoint latest_justified = {},
-                     lean::Checkpoint latest_finalized = {},
-                     ForkChoiceStore::Blocks blocks = {},
-                     std::unordered_map<lean::BlockHash, lean::State> states = {},
-                     ForkChoiceStore::Votes latest_known_votes = {},
-                     ForkChoiceStore::Votes latest_new_votes = {},
-                     lean::ValidatorIndex validator_index = 0) {
-  return ForkChoiceStore(
-      time,
-      testutil::prepareLoggers(),
-      lean::metrics::createMockMetrics(),
-      config_param,
-      head,
-      safe_target,
-      latest_justified,
-      latest_finalized,
-      blocks,
-      states,
-      latest_known_votes,
-      latest_new_votes,
-      validator_index);
-=======
 auto createTestStore(
     uint64_t time = 100,
     lean::Config config_param = config,
@@ -111,6 +79,7 @@
     lean::ValidatorIndex validator_index = 0) {
   return ForkChoiceStore(time,
                          testutil::prepareLoggers(),
+      lean::metrics::createMockMetrics(),
                          config_param,
                          head,
                          safe_target,
@@ -122,7 +91,6 @@
                          latest_new_votes,
                          validator_index,
                          std::make_shared<lean::ValidatorRegistryMock>());
->>>>>>> e4e38342
 }
 
 auto makeBlockMap(std::vector<lean::Block> blocks) {
