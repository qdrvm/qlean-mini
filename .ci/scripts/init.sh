#!/usr/bin/env bash
set -euo pipefail
# set -x
trap 'echo "=== Error on line $LINENO"; exit 1' ERR

SCRIPT_DIR="$(dirname "${BASH_SOURCE[0]}")"
OS_SELECT=$(source ${SCRIPT_DIR}/detect_os.sh && detect_os)

set -o allexport && . ${SCRIPT_DIR}/../.env && set +o allexport

main() {
  case "$OS_SELECT" in
    linux_deb)
      echo "=== Detected Linux system with apt"
      apt update && apt install -y  $LINUX_PACKAGES
      update-alternatives --install /usr/bin/gcc          gcc          /usr/bin/gcc-$GCC_VERSION 90
      update-alternatives --install /usr/bin/g++          g++          /usr/bin/g++-$GCC_VERSION 90
<<<<<<< HEAD
=======
      update-alternatives --install /usr/bin/python3      python3      /usr/bin/python3.12 90
>>>>>>> 190c4bf5
      # Install Rust via rustup
      if ! command -v rustup >/dev/null 2>&1; then
        echo "=== Installing Rust ${RUST_VERSION} via rustup..."
        curl --proto '=https' --tlsv1.2 -sSf https://sh.rustup.rs | sh -s -- -y --default-toolchain ${RUST_VERSION} --profile minimal
      fi
      if [ -f "$HOME/.cargo/env" ]; then
        source "$HOME/.cargo/env"
      fi
      export PATH="$HOME/.cargo/bin:$PATH"
      ;;
    linux_other)
      echo "=== Detected Linux system without apt"
      echo "=== Support for other package managers is not added"
      ;;
    macos)
      echo "=== Detected macOS system"
      if command -v brew >/dev/null 2>&1; then
        echo "=== Homebrew found. Installing packages..."
        brew update && brew install $MACOS_PACKAGES
      else
        echo "=== Homebrew is not installed. Install it before proceeding: https://brew.sh"
      fi
      ;;
    *)
      echo "=== Unknown system"
      ;;
  esac
  
  if command -v cargo >/dev/null 2>&1; then
    echo "=== Cargo is available: $(cargo --version)"
  else
    echo "=== Warning: Cargo is not available in PATH"
  fi
}

main

exit 0<|MERGE_RESOLUTION|>--- conflicted
+++ resolved
@@ -15,10 +15,7 @@
       apt update && apt install -y  $LINUX_PACKAGES
       update-alternatives --install /usr/bin/gcc          gcc          /usr/bin/gcc-$GCC_VERSION 90
       update-alternatives --install /usr/bin/g++          g++          /usr/bin/g++-$GCC_VERSION 90
-<<<<<<< HEAD
-=======
       update-alternatives --install /usr/bin/python3      python3      /usr/bin/python3.12 90
->>>>>>> 190c4bf5
       # Install Rust via rustup
       if ! command -v rustup >/dev/null 2>&1; then
         echo "=== Installing Rust ${RUST_VERSION} via rustup..."
