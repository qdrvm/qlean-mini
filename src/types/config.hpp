--- conflicted
+++ resolved
@@ -10,22 +10,10 @@
 
 namespace lean {
   struct Config : ssz::ssz_container {
-<<<<<<< HEAD
-    /// @note temporary property to support simplified round robin block
-    /// production in absence of randao & deposit mechanisms
-    uint64_t genesis_time;
-
-    SSZ_CONT(genesis_time);
-    
-    bool operator==(const Config &other) const {
-      return genesis_time == other.genesis_time;
-    }
-=======
     uint64_t genesis_time;
 
     SSZ_CONT(genesis_time);
 
     bool operator==(const Config &) const = default;
->>>>>>> df19a98f
   };
 }  // namespace lean