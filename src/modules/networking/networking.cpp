--- conflicted
+++ resolved
@@ -393,16 +393,11 @@
           if (not self) {
             return;
           }
-<<<<<<< HEAD
-          auto res =
-              self->fork_choice_store_->onGossipAttestation(signed_attestation);
-=======
           SL_INFO(self->logger_,
                   "receive-attestation-{}",
                   Debug{signed_attestation.message});
-          auto res = self->fork_choice_store_->onAttestation(signed_attestation,
-                                                             false);
->>>>>>> 874c754e
+          auto res =
+              self->fork_choice_store_->onGossipAttestation(signed_attestation);
           if (not res.has_value()) {
             SL_WARN(self->logger_,
                     "Error processing vote for target {}: {}",
