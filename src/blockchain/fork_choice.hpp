/**
 * Copyright Quadrivium LLC
 * All Rights Reserved
 * SPDX-License-Identifier: Apache-2.0
 */

#pragma once

#include <memory>
#include <optional>
#include <unordered_map>

#include <boost/assert.hpp>
#include <boost/di.hpp>
#include <qtils/shared_ref.hpp>

#include "blockchain/is_justifiable_slot.hpp"
#include "blockchain/state_transition_function.hpp"
#include "blockchain/validator_registry.hpp"
#include "clock/clock.hpp"
#include "metrics/histogram_timer.hpp"
#include "types/block.hpp"
#include "types/state.hpp"
#include "types/validator_index.hpp"
#include "utils/ceil_div.hpp"

namespace lean::metrics {
  class MetricsImpl;
}
namespace lean {
  struct GenesisConfig;
  struct SignedBlock;
}  // namespace lean

namespace lean {
  class ForkChoiceStore {
   public:
    using Blocks = std::unordered_map<BlockHash, Block>;
    using Votes = std::unordered_map<ValidatorIndex, SignedVote>;

    enum class Error {
      INVALID_ATTESTATION,
      INVALID_PROPOSER,
    };
    Q_ENUM_ERROR_CODE_FRIEND(Error) {
      using E = decltype(e);
      switch (e) {
        case E::INVALID_ATTESTATION:
          return "Invalid attestation";
        case E::INVALID_PROPOSER:
          return "Invalid proposer";
      }
      abort();
    }

    ForkChoiceStore(const GenesisConfig &genesis_config,
                    qtils::SharedRef<clock::SystemClock> clock,
                    qtils::SharedRef<log::LoggingSystem> logging_system,
<<<<<<< HEAD
                    qtils::SharedRef<metrics::MetricsImpl> metrics);
=======
                    qtils::SharedRef<ValidatorRegistry> validator_registry);
>>>>>>> e4e38342

    BOOST_DI_INJECT_TRAITS(const GenesisConfig &,
                           qtils::SharedRef<clock::SystemClock>,
                           qtils::SharedRef<log::LoggingSystem>,
<<<<<<< HEAD
                           qtils::SharedRef<metrics::MetricsImpl>);
    // Test constructor - only for use in tests
    ForkChoiceStore(uint64_t now_sec,
                    qtils::SharedRef<log::LoggingSystem> logging_system,
                    qtils::SharedRef<metrics::MetricsImpl> metrics,
                    Config config = {},
                    BlockHash head = {},
                    BlockHash safe_target = {},
                    Checkpoint latest_justified = {},
                    Checkpoint latest_finalized = {},
                    Blocks blocks = {},
                    std::unordered_map<BlockHash, State> states = {},
                    Votes latest_known_votes = {},
                    Votes latest_new_votes = {},
                    ValidatorIndex validator_index = 0);
=======
                           qtils::SharedRef<ValidatorRegistry>);
    // Test constructor - only for use in tests
    ForkChoiceStore(uint64_t now_sec,
                    qtils::SharedRef<log::LoggingSystem> logging_system,
                    Config config,
                    BlockHash head,
                    BlockHash safe_target,
                    Checkpoint latest_justified,
                    Checkpoint latest_finalized,
                    Blocks blocks,
                    std::unordered_map<BlockHash, State> states,
                    Votes latest_known_votes,
                    Votes latest_new_votes,
                    ValidatorIndex validator_index,
                    qtils::SharedRef<ValidatorRegistry> validator_registry);
>>>>>>> e4e38342

    // Compute the latest block that the validator is allowed to choose as the
    // target
    void updateSafeTarget();

    std::optional<Checkpoint> getLatestJustified();

    // Updates the store's latest justified checkpoint, head, and latest
    // finalized state.
    void updateHead();

    // Process new votes that the staker has received. Vote processing is done
    // at a particular time, because of safe target and view merge rules.
    // Accepts the latest new votes, merges them into the known votes, and then
    // updates the fork-choice head.
    void acceptNewVotes();

    Slot getCurrentSlot();

    BlockHash getHead();
    const State &getState(const BlockHash &block_hash) const;

    bool hasBlock(const BlockHash &hash) const;
    std::optional<Slot> getBlockSlot(const BlockHash &block_hash) const;
    Slot getHeadSlot() const;
    const Config &getConfig() const;
    Checkpoint getLatestFinalized() const;

    // Test helper methods
    BlockHash getSafeTarget() const {
      return safe_target_;
    }
    const Blocks &getBlocks() const {
      return blocks_;
    }
    const Votes &getLatestNewVotes() const {
      return latest_new_votes_;
    }
    const Votes &getLatestKnownVotes() const {
      return latest_known_votes_;
    }
    Votes &getLatestNewVotesRef() {
      return latest_new_votes_;
    }

    /**
     * Calculates the target checkpoint for a vote based on the head, safe
     * target, and latest finalized state.
     */
    Checkpoint getVoteTarget() const;

    /**
     * Produce a new block for the given slot and validator.
     *
     * Algorithm Overview:
     * 1. Validate proposer authorization for the target slot
     * 2. Get the current chain head as the parent block
     * 3. Iteratively build attestation set:
     *    - Create candidate block with current attestations
     *    - Apply state transition (slot advancement + block processing)
     *    - Find new valid attestations matching post-state requirements
     *    - Continue until no new attestations can be added
     * 4. Finalize block with computed state root and store it
     *
     * Args:
     *   slot: Target slot number for block production
     *   validator_index: Index of validator authorized to propose this block
     */
    outcome::result<Block> produceBlock(Slot slot,
                                        ValidatorIndex validator_index);

    // Validate incoming attestation before processing.
    // Performs basic validation checks on attestation structure and timing.
    outcome::result<void> validateAttestation(const SignedVote &signed_vote);

    // Validates and processes a new attestation (a signed vote), updating the
    // store's latest votes.
    outcome::result<void> processAttestation(const SignedVote &signed_vote,
                                             bool is_from_block);

    // Processes a new block, updates the store, and triggers a head update.
    outcome::result<void> onBlock(Block block);

    // Advance forkchoice store time to given timestamp.
    // Ticks store forward interval by interval, performing appropriate
    // actions for each interval type.
    // Args:
    //    time: Target time in seconds since genesis.
    //    has_proposal: Whether node has proposal for current slot.
    std::vector<std::variant<SignedVote, SignedBlock>> advanceTime(
        uint64_t now_sec);

   private:
    STF stf_;
    Interval time_;
    Config config_;
    BlockHash head_;
    BlockHash safe_target_;
    Checkpoint latest_justified_;
    Checkpoint latest_finalized_;
    Blocks blocks_;
    std::unordered_map<BlockHash, State> states_;
    Votes latest_known_votes_;
    Votes latest_new_votes_;
    qtils::SharedRef<ValidatorRegistry> validator_registry_;
    log::Logger logger_;
<<<<<<< HEAD
    qtils::SharedRef<metrics::MetricsImpl> metrics_;
=======

    metrics::GaugeHelper metric_latest_finalized_{
        "latest_finalized",
        "",
    };
>>>>>>> e4e38342
  };

  BlockHash getForkChoiceHead(const ForkChoiceStore::Blocks &blocks,
                              const Checkpoint &root,
                              const ForkChoiceStore::Votes &latest_votes,
                              uint64_t min_score);
}  // namespace lean<|MERGE_RESOLUTION|>--- conflicted
+++ resolved
@@ -56,36 +56,18 @@
     ForkChoiceStore(const GenesisConfig &genesis_config,
                     qtils::SharedRef<clock::SystemClock> clock,
                     qtils::SharedRef<log::LoggingSystem> logging_system,
-<<<<<<< HEAD
-                    qtils::SharedRef<metrics::MetricsImpl> metrics);
-=======
+                    qtils::SharedRef<metrics::MetricsImpl> metrics,
                     qtils::SharedRef<ValidatorRegistry> validator_registry);
->>>>>>> e4e38342
 
     BOOST_DI_INJECT_TRAITS(const GenesisConfig &,
                            qtils::SharedRef<clock::SystemClock>,
                            qtils::SharedRef<log::LoggingSystem>,
-<<<<<<< HEAD
-                           qtils::SharedRef<metrics::MetricsImpl>);
+                           qtils::SharedRef<metrics::MetricsImpl>,
+                           qtils::SharedRef<ValidatorRegistry>);
     // Test constructor - only for use in tests
     ForkChoiceStore(uint64_t now_sec,
                     qtils::SharedRef<log::LoggingSystem> logging_system,
                     qtils::SharedRef<metrics::MetricsImpl> metrics,
-                    Config config = {},
-                    BlockHash head = {},
-                    BlockHash safe_target = {},
-                    Checkpoint latest_justified = {},
-                    Checkpoint latest_finalized = {},
-                    Blocks blocks = {},
-                    std::unordered_map<BlockHash, State> states = {},
-                    Votes latest_known_votes = {},
-                    Votes latest_new_votes = {},
-                    ValidatorIndex validator_index = 0);
-=======
-                           qtils::SharedRef<ValidatorRegistry>);
-    // Test constructor - only for use in tests
-    ForkChoiceStore(uint64_t now_sec,
-                    qtils::SharedRef<log::LoggingSystem> logging_system,
                     Config config,
                     BlockHash head,
                     BlockHash safe_target,
@@ -97,7 +79,6 @@
                     Votes latest_new_votes,
                     ValidatorIndex validator_index,
                     qtils::SharedRef<ValidatorRegistry> validator_registry);
->>>>>>> e4e38342
 
     // Compute the latest block that the validator is allowed to choose as the
     // target
@@ -204,15 +185,13 @@
     Votes latest_new_votes_;
     qtils::SharedRef<ValidatorRegistry> validator_registry_;
     log::Logger logger_;
-<<<<<<< HEAD
     qtils::SharedRef<metrics::MetricsImpl> metrics_;
-=======
-
-    metrics::GaugeHelper metric_latest_finalized_{
-        "latest_finalized",
-        "",
-    };
->>>>>>> e4e38342
+
+    // TODO: refactor metric
+    // metrics::GaugeHelper metric_latest_finalized_{
+    //     "latest_finalized",
+    //     "",
+    // };
   };
 
   BlockHash getForkChoiceHead(const ForkChoiceStore::Blocks &blocks,
