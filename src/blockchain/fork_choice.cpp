/**
 * Copyright Quadrivium LLC
 * All Rights Reserved
 * SPDX-License-Identifier: Apache-2.0
 */

#include "blockchain/fork_choice.hpp"

#include <filesystem>
#include <ranges>
#include <stdexcept>

<<<<<<< HEAD
#include "metrics/impl/metrics_impl.hpp"
=======
#include "blockchain/genesis_config.hpp"
>>>>>>> e4e38342
#include "types/signed_block.hpp"

namespace lean {
  void ForkChoiceStore::updateSafeTarget() {
    // 2/3rd majority min voting voting weight for target selection
    auto min_target_score = ceilDiv(config_.num_validators * 2, 3);

    safe_target_ = getForkChoiceHead(
        blocks_, latest_justified_, latest_new_votes_, min_target_score);
  }

  std::optional<Checkpoint> ForkChoiceStore::getLatestJustified() {
    using Key = std::tuple<Slot, BlockHash>;
    std::optional<Key> max;
    for (auto &state : states_ | std::views::values) {
      Key key{state.latest_justified.slot, state.latest_justified.root};
      if (not max.has_value() or key > max.value()) {
        max = key;
      }
    }
    if (not max.has_value()) {
      return std::nullopt;
    }
    auto &[slot, hash] = max.value();
    if (slot == 0) {
      for (auto &[hash, block] : blocks_) {
        if (block.slot == 0) {
          return Checkpoint{.root = hash, .slot = slot};
        }
      }
    }
    return Checkpoint{.root = hash, .slot = slot};
  }

  void ForkChoiceStore::updateHead() {
    if (auto latest_justified = getLatestJustified()) {
      latest_justified_ = latest_justified.value();
      if (latest_justified_.slot == 0) {
        for (auto &[hash, block] : blocks_) {
          if (block.slot == 0) {
            latest_justified_.root = hash;
          }
        }
      }
    }
    head_ =
        getForkChoiceHead(blocks_, latest_justified_, latest_known_votes_, 0);

    auto state_it = states_.find(head_);
    if (state_it != states_.end()) {
      latest_finalized_ = state_it->second.latest_finalized;
      if (latest_finalized_.slot == 0) {
        for (auto &[hash, block] : blocks_) {
          if (block.slot == 0) {
            latest_finalized_.root = hash;
          }
        }
      }

      metric_latest_finalized_->set(latest_finalized_.slot);
    }
  }

  void ForkChoiceStore::acceptNewVotes() {
    for (auto &[voter, vote] : latest_new_votes_) {
      latest_known_votes_[voter] = vote;
    }
    latest_new_votes_.clear();
    updateHead();
  }

  Slot ForkChoiceStore::getCurrentSlot() {
    Slot current_slot = time_ / INTERVALS_PER_SLOT;
    return current_slot;
  }


  BlockHash ForkChoiceStore::getHead() {
    return head_;
  }

  const State &ForkChoiceStore::getState(const BlockHash &block_hash) const {
    auto it = states_.find(block_hash);
    if (it == states_.end()) {
      throw std::out_of_range("No state for block hash");
    }
    return it->second;
  }

  bool ForkChoiceStore::hasBlock(const BlockHash &hash) const {
    return blocks_.contains(hash);
  }

  std::optional<Slot> ForkChoiceStore::getBlockSlot(
      const BlockHash &block_hash) const {
    if (not blocks_.contains(block_hash)) {
      return std::nullopt;
    }
    return blocks_.at(block_hash).slot;
  }

  Slot ForkChoiceStore::getHeadSlot() const {
    return blocks_.at(head_).slot;
  }

  const Config &ForkChoiceStore::getConfig() const {
    return config_;
  }

  Checkpoint ForkChoiceStore::getLatestFinalized() const {
    return latest_finalized_;
  }


  Checkpoint ForkChoiceStore::getVoteTarget() const {
    // Start from head as target candidate
    auto target_block_root = head_;

    // If there is no very recent safe target, then vote for the k'th ancestor
    // of the head
    for (auto i = 0; i < 3; ++i) {
      if (blocks_.at(target_block_root).slot > blocks_.at(safe_target_).slot) {
        target_block_root = blocks_.at(target_block_root).parent_root;
      }
    }

    // If the latest finalized slot is very far back, then only some slots are
    // valid to justify, make sure the target is one of those
    while (not isJustifiableSlot(latest_finalized_.slot,
                                 blocks_.at(target_block_root).slot)) {
      target_block_root = blocks_.at(target_block_root).parent_root;
    }

    return Checkpoint{
        .root = target_block_root,
        .slot = blocks_.at(target_block_root).slot,
    };
  }

  outcome::result<Block> ForkChoiceStore::produceBlock(
      Slot slot, ValidatorIndex validator_index) {
    if (validator_index != slot % config_.num_validators) {
      return Error::INVALID_PROPOSER;
    }
    const auto &head_root = getHead();
    const auto &head_state = getState(head_root);

    Block block{
        .slot = slot,
        .proposer_index = validator_index,
        .parent_root = head_root,
        .state_root = {},  // to be filled after state transition
    };
    for (auto &signed_vote : latest_known_votes_ | std::views::values) {
      block.body.attestations.push_back(signed_vote);
    }
    BOOST_OUTCOME_TRY(auto state,
                      stf_.stateTransition(block, head_state, false));
    block.state_root = sszHash(state);
    block.setHash();

    BOOST_OUTCOME_TRY(onBlock(block));

    return block;
  }


  outcome::result<void> ForkChoiceStore::validateAttestation(
      const SignedVote &signed_vote) {
    SL_TRACE(logger_,
             "Validating attestation for target {}, source {}",
             signed_vote.data.target,
             signed_vote.data.source);
    auto &vote = signed_vote.data;

    // Validate vote targets exist in store
    if (not blocks_.contains(vote.source.root)) {
      return Error::INVALID_ATTESTATION;
    }
    if (not blocks_.contains(vote.target.root)) {
      return Error::INVALID_ATTESTATION;
    }

    // Validate slot relationships
    auto &source_block = blocks_.at(vote.source.root);
    auto &target_block = blocks_.at(vote.target.root);

    if (source_block.slot > target_block.slot) {
      return Error::INVALID_ATTESTATION;
    }
    if (vote.source.slot > vote.target.slot) {
      return Error::INVALID_ATTESTATION;
    }

    // Validate checkpoint slots match block slots
    if (source_block.slot != vote.source.slot) {
      return Error::INVALID_ATTESTATION;
    }
    if (target_block.slot != vote.target.slot) {
      return Error::INVALID_ATTESTATION;
    }

    // Validate attestation is not too far in the future
    if (vote.slot > getCurrentSlot() + 1) {
      return Error::INVALID_ATTESTATION;
    }

    return outcome::success();
  }

  outcome::result<void> ForkChoiceStore::processAttestation(
      const SignedVote &signed_vote, bool is_from_block) {
    // Validate attestation structure and constraints
    BOOST_OUTCOME_TRY(validateAttestation(signed_vote));

    auto &validator_id = signed_vote.validator_id;
    auto &vote = signed_vote.data;

    if (is_from_block) {
      // update latest known votes if this is latest
      auto latest_known_vote = latest_known_votes_.find(validator_id);
      if (latest_known_vote == latest_known_votes_.end()
          or latest_known_vote->second.data.target.slot < vote.slot) {
        latest_known_votes_.insert_or_assign(validator_id, signed_vote);
      }

      // clear from new votes if this is latest
      auto latest_new_vote = latest_new_votes_.find(validator_id);
      if (latest_new_vote != latest_new_votes_.end()
          and latest_new_vote->second.data.target.slot <= vote.target.slot) {
        latest_new_votes_.erase(latest_new_vote);
      }
    } else {
      // forkchoice should be correctly ticked to current time before importing
      // gossiped attestations
      if (vote.slot > getCurrentSlot() + 1) {
        return Error::INVALID_ATTESTATION;
      }

      // update latest new votes if this is the latest
      auto latest_new_vote = latest_new_votes_.find(validator_id);
      if (latest_new_vote == latest_new_votes_.end()
          or latest_new_vote->second.data.target.slot < vote.target.slot) {
        latest_new_votes_.insert_or_assign(validator_id, signed_vote);
      }
    }

    return outcome::success();
  }

  outcome::result<void> ForkChoiceStore::onBlock(Block block) {
    block.setHash();
    auto block_hash = block.hash();
    // If the block is already known, ignore it
    if (blocks_.contains(block_hash)) {
      return outcome::success();
    }

    auto &parent_state = states_.at(block.parent_root);
    // at this point parent state should be available so node should sync parent
    // chain if not available before adding block to forkchoice

    // Get post state from STF (State Transition Function)
    BOOST_OUTCOME_TRY(auto state,
                      stf_.stateTransition(block, parent_state, true));
    blocks_.emplace(block_hash, block);
    states_.emplace(block_hash, std::move(state));

    // add block votes to the onchain known last votes
    for (auto &signed_vote : block.body.attestations) {
      // Add block votes to the onchain known last votes
      BOOST_OUTCOME_TRY(processAttestation(signed_vote, true));
    }

    updateHead();

    return outcome::success();
  }

  std::vector<std::variant<SignedVote, SignedBlock>>
  ForkChoiceStore::advanceTime(uint64_t now_sec) {
    auto time_since_genesis = now_sec - config_.genesis_time;

    std::vector<std::variant<SignedVote, SignedBlock>> result{};
    while (time_ < time_since_genesis) {
      Slot current_slot = time_ / INTERVALS_PER_SLOT;
      if (current_slot == 0) {
        // Skip actions for slot zero, which is the genesis slot
        time_ += 1;
        continue;
      }
      if (time_ % INTERVALS_PER_SLOT == 0) {
        // Slot start
        SL_INFO(logger_,
                "Slot {} started with time {}",
                current_slot,
                time_ * SECONDS_PER_INTERVAL);
        auto producer_index = current_slot % config_.num_validators;
        auto is_producer =
            validator_registry_->currentValidatorIndices().contains(
                producer_index);
        if (is_producer) {
          acceptNewVotes();

          auto res = produceBlock(current_slot, producer_index);
          if (!res.has_value()) {
            SL_ERROR(logger_,
                     "Failed to produce block for slot {}: {}",
                     current_slot,
                     res.error());
            continue;
          }
          auto &new_block = res.value();

          auto new_signed_block = signBlock(std::move(new_block));

          SL_INFO(logger_,
                  "Produced block {} with parent {} state {}",
                  new_signed_block.message.slotHash(),
                  new_signed_block.message.parent_root,
                  new_signed_block.message.state_root);
          result.emplace_back(std::move(new_signed_block));
        }
      } else if (time_ % INTERVALS_PER_SLOT == 1) {
        // Interval one actions
        auto head_root = getHead();
        auto head_slot = getBlockSlot(head_root);
<<<<<<< HEAD
        BOOST_ASSERT_MSG(head_slot.has_value(),
                         "Head block must have a valid slot");
        metrics_->fc_head_slot->set(head_slot.value());
=======
        if (not head_slot.has_value()) {
          SL_ERROR(logger_, "Head block {} not found in store", head_root);
          time_ += 1;
          continue;
        }
>>>>>>> e4e38342
        Checkpoint head{.root = head_root, .slot = head_slot.value()};
        auto target = getVoteTarget();
        auto source = getLatestJustified();
        SL_INFO(logger_,
                "For slot {}: head is {}, target is {}, source is {}",
                current_slot,
                head,
                target,
                source.value());
        for (auto validator_index :
             validator_registry_->currentValidatorIndices()) {
          auto signed_vote = signVote(validator_index,
                                      Vote{
                                          .slot = current_slot,
                                          .head = head,
                                          .target = target,
                                          .source = *source,
                                      });

          // Dispatching send signed vote only broadcasts to other peers.
          // Current peer should process attestation directly
          auto res = processAttestation(signed_vote, false);
          if (not res.has_value()) {
            SL_ERROR(logger_,
                     "Failed to process attestation for slot {}: {}",
                     current_slot,
                     res.error());
            continue;
          }
          SL_INFO(
              logger_, "Produced vote for target {}", signed_vote.data.target);
          result.emplace_back(std::move(signed_vote));
        }
      } else if (time_ % INTERVALS_PER_SLOT == 2) {
        // Interval two actions
        SL_INFO(logger_,
                "Interval two of slot {} at time {}",
                current_slot,
                time_ * SECONDS_PER_INTERVAL);
        updateSafeTarget();
      } else if (time_ % INTERVALS_PER_SLOT == 3) {
        // Interval three actions
        SL_INFO(logger_,
                "Interval three of slot {} at time {}",
                current_slot,
                time_ * SECONDS_PER_INTERVAL);
        acceptNewVotes();
      }
      time_ += 1;
    }
    return result;
  }


  BlockHash getForkChoiceHead(const ForkChoiceStore::Blocks &blocks,
                              const Checkpoint &root,
                              const ForkChoiceStore::Votes &latest_votes,
                              uint64_t min_score) {
    // If no votes, return the starting root immediately
    if (latest_votes.empty()) {
      return root.root;
    }

    // For each block, count the number of votes for that block. A vote for
    // any descendant of a block also counts as a vote for that block
    std::unordered_map<BlockHash, uint64_t> vote_weights;
    auto get_weight = [&](const BlockHash &hash) {
      auto it = vote_weights.find(hash);
      return it != vote_weights.end() ? it->second : 0;
    };

    for (auto &vote : latest_votes | std::views::values) {
      auto block_it = blocks.find(vote.data.target.root);
      if (block_it != blocks.end()) {
        while (block_it->second.slot > root.slot) {
          ++vote_weights[block_it->first];
          block_it = blocks.find(block_it->second.parent_root);
          BOOST_ASSERT(block_it != blocks.end());
        }
      }
    }

    // Identify the children of each block
    using Key = std::tuple<uint64_t, Slot, BlockHash>;
    std::unordered_multimap<BlockHash, Checkpoint> children_map;
    for (auto &[hash, block] : blocks) {
      if (block.slot > root.slot and get_weight(hash) >= min_score) {
        children_map.emplace(block.parent_root, Checkpoint::from(block));
      }
    }

    // Start at the root (latest justified hash or genesis) and repeatedly
    // choose the child with the most latest votes, tiebreaking by slot then
    // hash
    auto current = root.root;
    while (true) {
      auto [begin, end] = children_map.equal_range(current);
      if (begin == end) {
        return current;
      }
      Key max;
      for (auto it = begin; it != end; ++it) {
        Key key{
            get_weight(it->second.root),
            it->second.slot,
            it->second.root,
        };
        if (it == begin or key > max) {
          max = key;
        }
      }
      current = std::get<2>(max);
    }
  }

  ForkChoiceStore::ForkChoiceStore(
      const GenesisConfig &genesis_config,
      qtils::SharedRef<clock::SystemClock> clock,
      qtils::SharedRef<log::LoggingSystem> logging_system,
<<<<<<< HEAD
      qtils::SharedRef<metrics::MetricsImpl> metrics)
      : validator_index_(getPeerIndex()),
        logger_(
            logging_system->getLogger("ForkChoiceStore", "fork_choice_store")),
        metrics_(std::move(metrics)) {
=======
      qtils::SharedRef<ValidatorRegistry> validator_registry)
      : validator_registry_(validator_registry),
        logger_(
            logging_system->getLogger("ForkChoiceStore", "fork_choice_store")) {
    AnchorState anchor_state = STF::generateGenesisState(genesis_config.config);
    AnchorBlock anchor_block = STF::genesisBlock(anchor_state);
>>>>>>> e4e38342
    BOOST_ASSERT(anchor_block.state_root == sszHash(anchor_state));
    anchor_block.setHash();
    auto anchor_root = anchor_block.hash();
    config_ = anchor_state.config;
    auto now_sec = clock->nowSec();
    time_ = now_sec > config_.genesis_time
              ? (now_sec - config_.genesis_time) / SECONDS_PER_INTERVAL
              : 0;
    head_ = anchor_root;
    safe_target_ = anchor_root;

    // TODO: ensure latest justified and finalized are set correctly
    latest_justified_ = Checkpoint::from(anchor_block);
    latest_finalized_ = Checkpoint::from(anchor_block);

    blocks_.emplace(anchor_root, std::move(anchor_block));
    SL_INFO(
        logger_, "Anchor block {} at slot {}", anchor_root, anchor_block.slot);
    states_.emplace(anchor_root, std::move(anchor_state));
  }

  // Test constructor implementation
  ForkChoiceStore::ForkChoiceStore(
      uint64_t now_sec,
      qtils::SharedRef<log::LoggingSystem> logging_system,
      qtils::SharedRef<metrics::MetricsImpl> metrics,
      Config config,
      BlockHash head,
      BlockHash safe_target,
      Checkpoint latest_justified,
      Checkpoint latest_finalized,
      Blocks blocks,
      std::unordered_map<BlockHash, State> states,
      Votes latest_known_votes,
      Votes latest_new_votes,
      ValidatorIndex validator_index,
      qtils::SharedRef<ValidatorRegistry> validator_registry)
      : time_(now_sec / SECONDS_PER_INTERVAL),
        logger_(
            logging_system->getLogger("ForkChoiceStore", "fork_choice_store")),
        config_(config),
        head_(head),
        safe_target_(safe_target),
        latest_justified_(latest_justified),
        latest_finalized_(latest_finalized),
        blocks_(std::move(blocks)),
        states_(std::move(states)),
        latest_known_votes_(std::move(latest_known_votes)),
        latest_new_votes_(std::move(latest_new_votes)),
<<<<<<< HEAD
        validator_index_(validator_index),
        metrics_(std::move(metrics)) {}
=======
        validator_registry_(std::move(validator_registry)) {}
>>>>>>> e4e38342
}  // namespace lean<|MERGE_RESOLUTION|>--- conflicted
+++ resolved
@@ -10,11 +10,8 @@
 #include <ranges>
 #include <stdexcept>
 
-<<<<<<< HEAD
 #include "metrics/impl/metrics_impl.hpp"
-=======
 #include "blockchain/genesis_config.hpp"
->>>>>>> e4e38342
 #include "types/signed_block.hpp"
 
 namespace lean {
@@ -74,7 +71,8 @@
         }
       }
 
-      metric_latest_finalized_->set(latest_finalized_.slot);
+      // TODO: refactor metric
+      // metric_latest_finalized_->set(latest_finalized_.slot);
     }
   }
 
@@ -342,17 +340,12 @@
         // Interval one actions
         auto head_root = getHead();
         auto head_slot = getBlockSlot(head_root);
-<<<<<<< HEAD
-        BOOST_ASSERT_MSG(head_slot.has_value(),
-                         "Head block must have a valid slot");
-        metrics_->fc_head_slot->set(head_slot.value());
-=======
         if (not head_slot.has_value()) {
           SL_ERROR(logger_, "Head block {} not found in store", head_root);
           time_ += 1;
           continue;
         }
->>>>>>> e4e38342
+        metrics_->fc_head_slot->set(head_slot.value());
         Checkpoint head{.root = head_root, .slot = head_slot.value()};
         auto target = getVoteTarget();
         auto source = getLatestJustified();
@@ -472,20 +465,14 @@
       const GenesisConfig &genesis_config,
       qtils::SharedRef<clock::SystemClock> clock,
       qtils::SharedRef<log::LoggingSystem> logging_system,
-<<<<<<< HEAD
-      qtils::SharedRef<metrics::MetricsImpl> metrics)
-      : validator_index_(getPeerIndex()),
+      qtils::SharedRef<metrics::MetricsImpl> metrics,
+      qtils::SharedRef<ValidatorRegistry> validator_registry)
+      : validator_registry_(validator_registry),
         logger_(
             logging_system->getLogger("ForkChoiceStore", "fork_choice_store")),
         metrics_(std::move(metrics)) {
-=======
-      qtils::SharedRef<ValidatorRegistry> validator_registry)
-      : validator_registry_(validator_registry),
-        logger_(
-            logging_system->getLogger("ForkChoiceStore", "fork_choice_store")) {
     AnchorState anchor_state = STF::generateGenesisState(genesis_config.config);
     AnchorBlock anchor_block = STF::genesisBlock(anchor_state);
->>>>>>> e4e38342
     BOOST_ASSERT(anchor_block.state_root == sszHash(anchor_state));
     anchor_block.setHash();
     auto anchor_root = anchor_block.hash();
@@ -535,10 +522,6 @@
         states_(std::move(states)),
         latest_known_votes_(std::move(latest_known_votes)),
         latest_new_votes_(std::move(latest_new_votes)),
-<<<<<<< HEAD
-        validator_index_(validator_index),
-        metrics_(std::move(metrics)) {}
-=======
+        metrics_(std::move(metrics)),
         validator_registry_(std::move(validator_registry)) {}
->>>>>>> e4e38342
 }  // namespace lean