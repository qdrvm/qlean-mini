--- conflicted
+++ resolved
@@ -65,12 +65,7 @@
 
     static AnchorState generateGenesisState(
         const Config &config,
-<<<<<<< HEAD
-        qtils::SharedRef<ValidatorRegistry>,
-        qtils::SharedRef<app::ValidatorKeysManifest>);
-=======
         std::span<const crypto::xmss::XmssPublicKey> validators_pubkeys);
->>>>>>> df19a98f
     static AnchorBlock genesisBlock(const State &state);
 
     /**
