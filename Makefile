SHELL := /bin/bash
PROJECT := $(shell pwd)
CI_DIR := $(PROJECT)/.ci

VENV ?= $(PROJECT)/.venv
BUILD ?= $(PROJECT)/.build
VCPKG ?= $(PROJECT)/.vcpkg
PATH = $(VENV)/bin:$(shell echo $$PATH)

ifneq (,$(wildcard $(CI_DIR)/.env))
    include $(CI_DIR)/.env
    export
endif

OS_TYPE := $(shell bash -c 'source $(CI_DIR)/scripts/detect_os.sh && detect_os')

DOCKER_IMAGE ?= qlean-mini:latest
DOCKER_PLATFORM ?= linux/amd64
<<<<<<< HEAD
=======
DOCKER_REGISTRY ?= qdrvm
GIT_COMMIT := $(shell git rev-parse --short HEAD 2>/dev/null || echo "unknown")
>>>>>>> 190c4bf5


all: init_all configure build test

init_all: init init_py init_vcpkg

os:
	@echo "=== Detected OS: $(OS_TYPE)"

init:
	@echo "=== Initializing..."
	$(CI_DIR)/scripts/init.sh

init_py:
	@echo "=== Initializing Python..."
	source $(CI_DIR)/scripts/init_py.sh && init_py

init_vcpkg:
	@echo "=== Initializing Vcpkg..."
	source $(CI_DIR)/scripts/init_vcpkg.sh && init_vcpkg

configure:
	@echo "=== Configuring..."
	export PATH="$$HOME/.cargo/bin:$$PATH" && \
	source $$HOME/.cargo/env 2>/dev/null || true && \
	VCPKG_ROOT=$(VCPKG) cmake -G Ninja --preset=default -DPython3_EXECUTABLE="$(VENV)/bin/python3" -B $(BUILD) $(PROJECT)

build:
	@echo "=== Building..."
	cmake --build $(BUILD) --parallel

test:
	@echo "=== Testing..."
	ctest --test-dir $(BUILD)

clean_all:
	@echo "=== Cleaning..."
	rm -rf $(VENV) $(BUILD) $(VCPKG)	

# ==================== Docker Commands ====================

docker_build_builder:
	@echo "=== [Stage 1/2] Building Docker BUILDER image (init + configure + build) ==="
	@echo "=== Using build args from .ci/.env ==="
	@echo "  - CMAKE_VERSION=$(CMAKE_VERSION)"
	@echo "  - GCC_VERSION=$(GCC_VERSION)"
	@echo "  - RUST_VERSION=$(RUST_VERSION)"
	@echo "  - DEBIAN_FRONTEND=$(DEBIAN_FRONTEND)"
	@echo ""
	DOCKER_BUILDKIT=1 docker build \
		--build-arg CMAKE_VERSION=$(CMAKE_VERSION) \
		--build-arg GCC_VERSION=$(GCC_VERSION) \
		--build-arg RUST_VERSION=$(RUST_VERSION) \
		--build-arg DEBIAN_FRONTEND=$(DEBIAN_FRONTEND) \
		--target builder \
		--progress=plain \
		-t $(DOCKER_IMAGE)-builder .
	@echo ""
	@echo "✓ Builder image built: $(DOCKER_IMAGE)-builder"

docker_build_runtime:
	@echo "=== [Stage 2/2] Building Docker RUNTIME image (final) ==="
	@echo "=== Using existing builder image: $(DOCKER_IMAGE)-builder ==="
	@echo ""
	DOCKER_BUILDKIT=1 docker build \
		-f Dockerfile.runtime \
		--progress=plain \
		-t $(DOCKER_IMAGE) .
	@echo ""
	@echo "✓ Runtime image built: $(DOCKER_IMAGE)"

docker_build: docker_build_runtime

docker_build_all: docker_build_builder docker_build_runtime
	@echo ""
	@echo "=== ✓ All Docker images built successfully ==="
	@echo "  - Builder: $(DOCKER_IMAGE)-builder"
	@echo "  - Runtime: $(DOCKER_IMAGE)"

docker_run:
	@echo "=== Running Docker image $(DOCKER_IMAGE) ==="
	@echo "Note: --modules-dir is already set in ENTRYPOINT"
	@echo ""
	@echo "Usage examples:"
	@echo "  make docker_run                              # Show help"
	@echo "  make docker_run ARGS='--version'             # Show version"
	@echo "  make docker_run ARGS='--base-path /work ...' # Run with custom args"
	@echo ""
	docker run --rm -it $(DOCKER_IMAGE) $(ARGS)

docker_clean:
	@echo "=== Cleaning Docker images ==="
	docker rmi -f $(DOCKER_IMAGE) $(DOCKER_IMAGE)-builder 2>/dev/null || true
	@echo "✓ Docker images cleaned"

docker_inspect:
	@echo "=== Docker images info ==="
	@docker images | grep qlean-mini || echo "No qlean-mini images found"

<<<<<<< HEAD
.PHONY: all init_all os init init_py init_vcpkg configure build test clean_all \
	docker_build_builder docker_build_runtime docker_build docker_build_all \
	docker_run docker_clean docker_inspect
=======
docker_verify:
	@echo "=== Verifying Docker image: $(DOCKER_IMAGE) ==="
	@echo ""
	@echo "[1/6] Testing help command..."
	@docker run --rm $(DOCKER_IMAGE) --help > /dev/null && echo "  ✓ Help works" || (echo "  ✗ Help failed" && exit 1)
	@echo ""
	@echo "[2/6] Testing version command..."
	@docker run --rm $(DOCKER_IMAGE) --version && echo "  ✓ Version works" || (echo "  ✗ Version failed" && exit 1)
	@echo ""
	@echo "[3/6] Checking binary dependencies..."
	@docker run --rm --entrypoint /bin/bash $(DOCKER_IMAGE) -c '\
		apt-get update -qq && apt-get install -y -qq file > /dev/null 2>&1 && \
		echo "Binary info:" && file /usr/local/bin/qlean && \
		echo "" && echo "Checking for missing libraries..." && \
		ldd /usr/local/bin/qlean | grep "not found" && exit 1 || echo "  ✓ All binary dependencies OK"'
	@echo ""
	@echo "[4/6] Checking modules..."
	@docker run --rm --entrypoint /bin/bash $(DOCKER_IMAGE) -c '\
		echo "Modules:" && ls -lh /opt/qlean/modules/ && \
		echo "" && echo "Checking module dependencies..." && \
		for mod in /opt/qlean/modules/*.so; do \
			echo "Checking $$(basename $$mod)..."; \
			ldd $$mod | grep "not found" && exit 1 || echo "  ✓ OK"; \
		done'
	@echo ""
	@echo "[5/6] Checking environment variables..."
	@docker run --rm --entrypoint /bin/bash $(DOCKER_IMAGE) -c '\
		echo "LD_LIBRARY_PATH=$$LD_LIBRARY_PATH" && \
		echo "QLEAN_MODULES_DIR=$$QLEAN_MODULES_DIR" && \
		echo "" && echo "Verifying paths exist:" && \
		ls -ld $$QLEAN_MODULES_DIR > /dev/null && echo "  ✓ Modules dir exists" || (echo "  ✗ Modules dir missing" && exit 1) && \
		ls -d /opt/qlean/lib > /dev/null && echo "  ✓ Lib dir exists" || (echo "  ✗ Lib dir missing" && exit 1)'
	@echo ""
	@echo "[6/6] Checking project libraries..."
	@docker run --rm --entrypoint /bin/bash $(DOCKER_IMAGE) -c '\
		apt-get update -qq && apt-get install -y -qq file > /dev/null 2>&1 && \
		echo "Project libraries:" && ls /opt/qlean/lib/ && \
		echo "" && echo "Checking libapplication.so dependencies..." && \
		ldd /opt/qlean/lib/libapplication.so | grep "not found" && exit 1 || echo "  ✓ All project libraries OK"'
	@echo ""
	@echo "=== ✓ All verification checks passed! ==="

docker_verify_all: docker_verify
	@echo ""
	@echo "=== Verifying builder image: $(DOCKER_IMAGE)-builder ==="
	@echo ""
	@echo "Checking builder image exists..."
	@docker image inspect $(DOCKER_IMAGE)-builder > /dev/null 2>&1 && echo "  ✓ Builder image found" || (echo "  ✗ Builder image not found" && exit 1)
	@echo "Checking builder image size..."
	@docker images $(DOCKER_IMAGE)-builder --format "  Size: {{.Size}}"
	@echo ""
	@echo "=== ✓ All images verified! ==="

docker_tag:
	@echo "=== Tagging Docker images for push ==="
	@echo "Registry: $(DOCKER_REGISTRY)"
	@echo "Commit: $(GIT_COMMIT)"
	@echo ""
	docker tag $(DOCKER_IMAGE)-builder $(DOCKER_REGISTRY)/qlean-mini-builder:$(GIT_COMMIT)
	docker tag $(DOCKER_IMAGE)-builder $(DOCKER_REGISTRY)/qlean-mini-builder:latest
	docker tag $(DOCKER_IMAGE) $(DOCKER_REGISTRY)/qlean-mini:$(GIT_COMMIT)
	docker tag $(DOCKER_IMAGE) $(DOCKER_REGISTRY)/qlean-mini:latest
	@echo ""
	@echo "✓ Images tagged:"
	@echo "  - $(DOCKER_REGISTRY)/qlean-mini-builder:$(GIT_COMMIT)"
	@echo "  - $(DOCKER_REGISTRY)/qlean-mini-builder:latest"
	@echo "  - $(DOCKER_REGISTRY)/qlean-mini:$(GIT_COMMIT)"
	@echo "  - $(DOCKER_REGISTRY)/qlean-mini:latest"

docker_push: docker_tag
	@echo ""
	@echo "=== Pushing Docker images to $(DOCKER_REGISTRY) ==="
	@echo ""
	@echo "[1/4] Pushing builder with commit tag..."
	docker push $(DOCKER_REGISTRY)/qlean-mini-builder:$(GIT_COMMIT)
	@echo ""
	@echo "[2/4] Pushing builder:latest..."
	docker push $(DOCKER_REGISTRY)/qlean-mini-builder:latest
	@echo ""
	@echo "[3/4] Pushing runtime with commit tag..."
	docker push $(DOCKER_REGISTRY)/qlean-mini:$(GIT_COMMIT)
	@echo ""
	@echo "[4/4] Pushing runtime:latest..."
	docker push $(DOCKER_REGISTRY)/qlean-mini:latest
	@echo ""
	@echo "✓ All images pushed successfully!"

docker_build_push: docker_build_all docker_push
	@echo ""
	@echo "=== ✓ Build and push completed ==="
	@echo "Images available at:"
	@echo "  docker pull $(DOCKER_REGISTRY)/qlean-mini:latest"
	@echo "  docker pull $(DOCKER_REGISTRY)/qlean-mini:$(GIT_COMMIT)"
	@echo "  docker pull $(DOCKER_REGISTRY)/qlean-mini-builder:latest"
	@echo "  docker pull $(DOCKER_REGISTRY)/qlean-mini-builder:$(GIT_COMMIT)"

.PHONY: all init_all os init init_py init_vcpkg configure build test clean_all \
	docker_build_builder docker_build_runtime docker_build docker_build_all \
	docker_run docker_clean docker_inspect docker_verify docker_verify_all \
	docker_tag docker_push docker_build_push
>>>>>>> 190c4bf5
<|MERGE_RESOLUTION|>--- conflicted
+++ resolved
@@ -16,11 +16,8 @@
 
 DOCKER_IMAGE ?= qlean-mini:latest
 DOCKER_PLATFORM ?= linux/amd64
-<<<<<<< HEAD
-=======
 DOCKER_REGISTRY ?= qdrvm
 GIT_COMMIT := $(shell git rev-parse --short HEAD 2>/dev/null || echo "unknown")
->>>>>>> 190c4bf5
 
 
 all: init_all configure build test
@@ -120,11 +117,6 @@
 	@echo "=== Docker images info ==="
 	@docker images | grep qlean-mini || echo "No qlean-mini images found"
 
-<<<<<<< HEAD
-.PHONY: all init_all os init init_py init_vcpkg configure build test clean_all \
-	docker_build_builder docker_build_runtime docker_build docker_build_all \
-	docker_run docker_clean docker_inspect
-=======
 docker_verify:
 	@echo "=== Verifying Docker image: $(DOCKER_IMAGE) ==="
 	@echo ""
@@ -224,5 +216,4 @@
 .PHONY: all init_all os init init_py init_vcpkg configure build test clean_all \
 	docker_build_builder docker_build_runtime docker_build docker_build_all \
 	docker_run docker_clean docker_inspect docker_verify docker_verify_all \
-	docker_tag docker_push docker_build_push
->>>>>>> 190c4bf5
+	docker_tag docker_push docker_build_push